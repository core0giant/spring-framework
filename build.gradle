--- conflicted
+++ resolved
@@ -3,21 +3,11 @@
 	id 'org.jetbrains.kotlin.jvm' version '1.4-M2' apply false
 	id 'org.jetbrains.dokka' version '0.10.1' apply false
 	id 'org.asciidoctor.jvm.convert' version '2.4.0'
-<<<<<<< HEAD
-	id 'io.spring.nohttp' version '0.0.4.RELEASE'
+	id 'io.spring.nohttp' version '0.0.5.RELEASE'
 	id 'de.undercouch.download' version '4.0.4'
 	id "io.freefair.aspectj" version '5.0.0' apply false
 	id "com.github.ben-manes.versions" version '0.28.0'
 	id "me.champeau.gradle.jmh" version "0.5.0" apply false
-=======
-	id 'io.spring.gradle-enterprise-conventions' version '0.0.2'
-	id 'io.spring.nohttp' version '0.0.5.RELEASE'
-	id 'de.undercouch.download' version '4.0.0'
-	id 'com.gradle.build-scan' version '3.2'
-	id "com.jfrog.artifactory" version '4.12.0' apply false
-	id "io.freefair.aspectj" version '4.1.1' apply false
-	id "com.github.ben-manes.versions" version '0.24.0'
->>>>>>> d51abe46
 }
 
 ext {
